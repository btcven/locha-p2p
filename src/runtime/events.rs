// Copyright 2020 Locha Inc
//
// Licensed under the Apache License, Version 2.0 (the "License");
// you may not use this file except in compliance with the License.
// You may obtain a copy of the License at
//
//   http://www.apache.org/licenses/LICENSE-2.0
//
// Unless required by applicable law or agreed to in writing, software
// distributed under the License is distributed on an "AS IS" BASIS,
// WITHOUT WARRANTIES OR CONDITIONS OF ANY KIND, either express or implied.
// See the License for the specific language governing permissions and
// limitations under the License.

//! # Runtime events
//!
//! These are the network events reported during the operation of the node. The
//! type must be `Send` because it will be used on the runtime task to report
//! the events.
//!
//! Aditionally the wrapper [`RuntimeEventsLogger`] around [`RuntimeEvents`] is
//! provided to log all events.
//!
//! The trait [`RuntimeEvents`] provides blanket implementation of all methods
//! so all of them don't have to be implemented.

use std::io;
use std::num::NonZeroU32;

use libp2p::core::connection::{ConnectedPoint, PendingConnectionError};
use libp2p::{Multiaddr, PeerId};

use log::{debug, info};

/// Chat service events
#[allow(unused_variables)]
pub trait RuntimeEvents: Send {
<<<<<<< HEAD
  /// New message received
  fn on_new_message(&mut self, message: Vec<u8>) {}

  /// Connection established to the given peer.
  fn on_connection_established(
    &mut self,
    peer: &PeerId,
    endpoint: &ConnectedPoint,
    num_established: NonZeroU32,
  ) {
  }

  /// Connection closed with the given peer.
  fn on_connection_closed(
    &mut self,
    peer: &PeerId,
    endpoint: &ConnectedPoint,
    num_established: u32,
    cause: Option<String>,
  ) {
  }

  /// New incoming connection
  fn on_incomming_connection(
    &mut self,
    local_addr: &Multiaddr,
    send_back_addr: &Multiaddr,
  ) {
  }

  /// Incoming connection failed
  fn on_incomming_connection_error(
    &mut self,
    local_addr: &Multiaddr,
    send_back_addr: &Multiaddr,
    error: &PendingConnectionError<io::Error>,
  ) {
  }

  /// Peer on the given endpoint was banned.
  fn on_banned_peer(&mut self, peer: &PeerId, endpoint: &ConnectedPoint) {}

  /// Unreachable peer address
  fn on_unreachable_addr(
    &mut self,
    peer: &PeerId,
    address: &Multiaddr,
    error: &PendingConnectionError<io::Error>,
    attempts_remaining: u32,
  ) {
  }

  /// Unknown peer is unreachable
  fn on_unknown_peer_unreachable_addr(
    &mut self,
    address: &Multiaddr,
    error: &PendingConnectionError<io::Error>,
  ) {
  }

  /// New listening address
  ///
  /// This informs that the Chat Service is listening on the provided
  /// Multiaddress.
  fn on_new_listen_addr(&mut self, address: &Multiaddr) {}

  /// A listening address expired
  fn on_expired_listen_addr(&mut self, address: &Multiaddr) {}

  /// Listener closed.
  fn on_listener_closed(
    &mut self,
    addresses: &[Multiaddr],
    reason: &Result<(), io::Error>,
  ) {
  }

  /// An error ocurred on a listener.
  fn on_listener_error(&mut self, error: &io::Error) {}

  /// When dialing the given peer.
  fn on_dialing(&mut self, peer: &PeerId) {}
=======
    /// New message received
    ///
    /// # Parameters
    ///
    /// - `peer_id`: The originator peer ID.
    /// - `message`: The message contents.
    fn on_new_message(&mut self, peer_id: &PeerId, message: String) {}

    /// Connection established to the given peer.
    fn on_connection_established(
        &mut self,
        peer: &PeerId,
        endpoint: &ConnectedPoint,
        num_established: NonZeroU32,
    ) {
    }

    /// Connection closed with the given peer.
    fn on_connection_closed(
        &mut self,
        peer: &PeerId,
        endpoint: &ConnectedPoint,
        num_established: u32,
        cause: Option<String>,
    ) {
    }

    /// New incoming connection
    fn on_incomming_connection(
        &mut self,
        local_addr: &Multiaddr,
        send_back_addr: &Multiaddr,
    ) {
    }

    /// Incoming connection failed
    fn on_incomming_connection_error(
        &mut self,
        local_addr: &Multiaddr,
        send_back_addr: &Multiaddr,
        error: &PendingConnectionError<io::Error>,
    ) {
    }

    /// Peer on the given endpoint was banned.
    fn on_banned_peer(&mut self, peer: &PeerId, endpoint: &ConnectedPoint) {}

    /// Unreachable peer address
    fn on_unreachable_addr(
        &mut self,
        peer: &PeerId,
        address: &Multiaddr,
        error: &PendingConnectionError<io::Error>,
        attempts_remaining: u32,
    ) {
    }

    /// Unknown peer is unreachable
    fn on_unknown_peer_unreachable_addr(
        &mut self,
        address: &Multiaddr,
        error: &PendingConnectionError<io::Error>,
    ) {
    }

    /// New listening address
    ///
    /// This informs that the Chat Service is listening on the provided
    /// Multiaddress.
    fn on_new_listen_addr(&mut self, address: &Multiaddr) {}

    /// A listening address expired
    fn on_expired_listen_addr(&mut self, address: &Multiaddr) {}

    /// Listener closed.
    fn on_listener_closed(
        &mut self,
        addresses: &[Multiaddr],
        reason: &Result<(), io::Error>,
    ) {
    }

    /// An error ocurred on a listener.
    fn on_listener_error(&mut self, error: &io::Error) {}

    /// When dialing the given peer.
    fn on_dialing(&mut self, peer: &PeerId) {}
>>>>>>> 6714ef81
}

/// Small wrapper around [`RuntimeEvents`] that logs all events.
pub struct RuntimeEventsLogger<T: RuntimeEvents>(T);

impl<T> RuntimeEventsLogger<T>
where
  T: RuntimeEvents,
{
  /// Create a new [`RuntimeEventsLogger`]
  pub fn new(events_handler: T) -> Self {
    RuntimeEventsLogger(events_handler)
  }
}

impl<T> RuntimeEvents for RuntimeEventsLogger<T>
where
  T: RuntimeEvents,
{
<<<<<<< HEAD
  fn on_new_message(&mut self, message: Vec<u8>) {

    self.0.on_new_message(message)
  }

  fn on_connection_established(
    &mut self,
    peer: &PeerId,
    endpoint: &ConnectedPoint,
    num_established: NonZeroU32,
  ) {
    match endpoint {
      ConnectedPoint::Dialer { address } => {
=======
    fn on_new_message(&mut self, peer_id: &PeerId, message: String) {
        debug!("new message {}", message);

        self.0.on_new_message(peer_id, message)
    }

    fn on_connection_established(
        &mut self,
        peer: &PeerId,
        endpoint: &ConnectedPoint,
        num_established: NonZeroU32,
    ) {
        match endpoint {
            ConnectedPoint::Dialer { address } => {
                debug!(
                    target: "locha-p2p",
                    "Outbound connection to peer {} on address {} succeed. \
                    Total number of established connections to peer are {}",
                    peer, address, num_established
                );
            }
            ConnectedPoint::Listener {
                local_addr,
                send_back_addr,
            } => {
                debug!(
                    target: "locha-p2p",
                    "Inbound connection to peer {} established on our address {} succeed. \
                    The stack of protocols for sending back to this peer are {}. \
                    Total number of established connections to this peer are {}",
                    peer, local_addr, send_back_addr, num_established
                );
            }
        };

        self.0
            .on_connection_established(peer, endpoint, num_established)
    }

    fn on_connection_closed(
        &mut self,
        peer: &PeerId,
        endpoint: &ConnectedPoint,
        num_established: u32,
        cause: Option<String>,
    ) {
        match endpoint {
            ConnectedPoint::Dialer { address } => match cause {
                Some(ref cause) => {
                    info!(
                        target: "locha-p2p",
                        "Outbound connection to peer {} on address {} failed. \
                        The cause of the close is {}. \
                        The number of remaining connections to peer {}",
                        peer, address, cause, num_established
                    );
                }
                None => {
                    info!(
                        target: "locha-p2p",
                        "Outbound connection to peer {} on address {} failed. \
                        The number of remaining connections to peer are {}",
                        peer, address, num_established
                    );
                }
            },
            ConnectedPoint::Listener {
                local_addr,
                send_back_addr,
            } => match cause {
                Some(ref cause) => {
                    info!(
                        target: "locha-p2p",
                        "Inbound connection from peer {} on our local address {} failed. \
                        The cause of the close is {}. \
                        The stack of protocols for sending back for this peer are {}. \
                        The number of remaining connections to peer are {}",
                        peer, local_addr, cause, send_back_addr, num_established
                    );
                }
                None => {
                    info!(
                        target: "locha-p2p",
                        "Inbound connection from peer {} on our local address {} failed. \
                        The stack of protocols for sending back for this peer are {}. \
                        The number of remaining connections to peer are {}",
                        peer, local_addr, send_back_addr, num_established
                    );
                }
            },
        };

        self.0
            .on_connection_closed(peer, endpoint, num_established, cause);
    }

    fn on_incomming_connection(
        &mut self,
        local_addr: &Multiaddr,
        send_back_addr: &Multiaddr,
    ) {
>>>>>>> 6714ef81
        debug!(
            target: "locha-p2p",
            "Outbound connection to peer {} on address {} succeed. \
            Total number of established connections to peer are {}",
            peer, address, num_established
        );
      }
      ConnectedPoint::Listener {
        local_addr,
        send_back_addr,
      } => {
        debug!(
            target: "locha-p2p",
            "Inbound connection to peer {} established on our address {} succeed. \
            The stack of protocols for sending back to this peer are {}. \
            Total number of established connections to this peer are {}",
            peer, local_addr, send_back_addr, num_established
        );
      }
    };

    self
      .0
      .on_connection_established(peer, endpoint, num_established)
  }

  fn on_connection_closed(
    &mut self,
    peer: &PeerId,
    endpoint: &ConnectedPoint,
    num_established: u32,
    cause: Option<String>,
  ) {
    match endpoint {
      ConnectedPoint::Dialer { address } => match cause {
        Some(ref cause) => {
          info!(
              target: "locha-p2p",
              "Outbound connection to peer {} on address {} failed. \
              The cause of the close is {}. \
              The number of remaining connections to peer {}",
              peer, address, cause, num_established
          );
        }
        None => {
          info!(
              target: "locha-p2p",
              "Outbound connection to peer {} on address {} failed. \
              The number of remaining connections to peer are {}",
              peer, address, num_established
          );
        }
      },
      ConnectedPoint::Listener {
        local_addr,
        send_back_addr,
      } => match cause {
        Some(ref cause) => {
          info!(
              target: "locha-p2p",
              "Inbound connection from peer {} on our local address {} failed. \
              The cause of the close is {}. \
              The stack of protocols for sending back for this peer are {}. \
              The number of remaining connections to peer are {}",
              peer, local_addr, cause, send_back_addr, num_established
          );
        }
        None => {
          info!(
              target: "locha-p2p",
              "Inbound connection from peer {} on our local address {} failed. \
              The stack of protocols for sending back for this peer are {}. \
              The number of remaining connections to peer are {}",
              peer, local_addr, send_back_addr, num_established
          );
        }
      },
    };

    self
      .0
      .on_connection_closed(peer, endpoint, num_established, cause);
  }

  fn on_incomming_connection(
    &mut self,
    local_addr: &Multiaddr,
    send_back_addr: &Multiaddr,
  ) {
    debug!(
        target: "locha-p2p",
        "Incoming connection on {}, with protocols for sending back {}",
        local_addr,
        send_back_addr
    );

    self.0.on_incomming_connection(local_addr, send_back_addr);
  }

  fn on_incomming_connection_error(
    &mut self,
    local_addr: &Multiaddr,
    send_back_addr: &Multiaddr,
    error: &PendingConnectionError<io::Error>,
  ) {
    debug!(
        target: "locha-p2p",
        "Incoming connection error on {}: {} \
        Protocols for sending back {}",
        local_addr, error, send_back_addr
    );

    self
      .0
      .on_incomming_connection_error(local_addr, send_back_addr, error);
  }

  fn on_banned_peer(&mut self, peer: &PeerId, endpoint: &ConnectedPoint) {
    debug!(
        target: "locha-p2p",
        "Peer {} is banned",
        peer
    );

    self.0.on_banned_peer(peer, endpoint);
  }

  fn on_unreachable_addr(
    &mut self,
    peer: &PeerId,
    address: &Multiaddr,
    error: &PendingConnectionError<io::Error>,
    attempts_remaining: u32,
  ) {
    debug!(
        target: "locha-p2p",
        "Address {} for peer {} is unreachable. \
        Attempt failed with error {}. \
        Attempts remaining: {}",
        address, peer, error, attempts_remaining
    );

    self
      .0
      .on_unreachable_addr(peer, address, error, attempts_remaining);
  }

  fn on_unknown_peer_unreachable_addr(
    &mut self,
    address: &Multiaddr,
    error: &PendingConnectionError<io::Error>,
  ) {
    debug!(
        target: "locha-p2p",
        "Unknown peer address {} is unreachable. \
        Attempt failed with error {}",
        address, error
    );

    self.0.on_unknown_peer_unreachable_addr(address, error);
  }

  fn on_new_listen_addr(&mut self, address: &Multiaddr) {
    debug!(
        target: "locha-p2p",
        "Listening on new address {}",
        address
    );

    self.0.on_new_listen_addr(address);
  }

  fn on_expired_listen_addr(&mut self, address: &Multiaddr) {
    debug!(
        target: "locha-p2p",
        "Listening address {} expired",
        address
    );

    self.0.on_expired_listen_addr(address);
  }

  fn on_listener_closed(
    &mut self,
    addresses: &[Multiaddr],
    reason: &Result<(), io::Error>,
  ) {
    let mut affected = String::new();
    for address in addresses {
      affected.push_str(format!(", {}\n", address).as_str());
    }

    match *reason {
      Ok(_) => {
        debug!(
            target: "locha-p2p",
            "Listener closed successfully. \
            Addresses closed: {}",
            affected,
        );
      }
      Err(ref e) => {
        debug!(
            target: "locha-p2p",
            "Listener closed abruptly. Reason {}. \
            Addresses affected: {}",
            e, affected,
        );
      }
    };

    self.0.on_listener_closed(addresses, reason);
  }

  fn on_listener_error(&mut self, error: &io::Error) {
    debug!(target: "locha-p2p", "Listener error {}", error);

    self.0.on_listener_error(error);
  }

  fn on_dialing(&mut self, peer: &PeerId) {
    debug!(target: "locha-p2p", "Dialing peer {}", peer);

    self.0.on_dialing(peer);
  }
}<|MERGE_RESOLUTION|>--- conflicted
+++ resolved
@@ -35,97 +35,13 @@
 /// Chat service events
 #[allow(unused_variables)]
 pub trait RuntimeEvents: Send {
-<<<<<<< HEAD
-  /// New message received
-  fn on_new_message(&mut self, message: Vec<u8>) {}
-
-  /// Connection established to the given peer.
-  fn on_connection_established(
-    &mut self,
-    peer: &PeerId,
-    endpoint: &ConnectedPoint,
-    num_established: NonZeroU32,
-  ) {
-  }
-
-  /// Connection closed with the given peer.
-  fn on_connection_closed(
-    &mut self,
-    peer: &PeerId,
-    endpoint: &ConnectedPoint,
-    num_established: u32,
-    cause: Option<String>,
-  ) {
-  }
-
-  /// New incoming connection
-  fn on_incomming_connection(
-    &mut self,
-    local_addr: &Multiaddr,
-    send_back_addr: &Multiaddr,
-  ) {
-  }
-
-  /// Incoming connection failed
-  fn on_incomming_connection_error(
-    &mut self,
-    local_addr: &Multiaddr,
-    send_back_addr: &Multiaddr,
-    error: &PendingConnectionError<io::Error>,
-  ) {
-  }
-
-  /// Peer on the given endpoint was banned.
-  fn on_banned_peer(&mut self, peer: &PeerId, endpoint: &ConnectedPoint) {}
-
-  /// Unreachable peer address
-  fn on_unreachable_addr(
-    &mut self,
-    peer: &PeerId,
-    address: &Multiaddr,
-    error: &PendingConnectionError<io::Error>,
-    attempts_remaining: u32,
-  ) {
-  }
-
-  /// Unknown peer is unreachable
-  fn on_unknown_peer_unreachable_addr(
-    &mut self,
-    address: &Multiaddr,
-    error: &PendingConnectionError<io::Error>,
-  ) {
-  }
-
-  /// New listening address
-  ///
-  /// This informs that the Chat Service is listening on the provided
-  /// Multiaddress.
-  fn on_new_listen_addr(&mut self, address: &Multiaddr) {}
-
-  /// A listening address expired
-  fn on_expired_listen_addr(&mut self, address: &Multiaddr) {}
-
-  /// Listener closed.
-  fn on_listener_closed(
-    &mut self,
-    addresses: &[Multiaddr],
-    reason: &Result<(), io::Error>,
-  ) {
-  }
-
-  /// An error ocurred on a listener.
-  fn on_listener_error(&mut self, error: &io::Error) {}
-
-  /// When dialing the given peer.
-  fn on_dialing(&mut self, peer: &PeerId) {}
-=======
     /// New message received
     ///
     /// # Parameters
     ///
     /// - `peer_id`: The originator peer ID.
     /// - `message`: The message contents.
-    fn on_new_message(&mut self, peer_id: &PeerId, message: String) {}
+    fn on_new_message(&mut self, peer_id: &PeerId, message: Vec<u8>) {}
 
     /// Connection established to the given peer.
     fn on_connection_established(
@@ -206,7 +122,6 @@
 
     /// When dialing the given peer.
     fn on_dialing(&mut self, peer: &PeerId) {}
->>>>>>> 6714ef81
 }
 
 /// Small wrapper around [`RuntimeEvents`] that logs all events.
@@ -214,35 +129,19 @@
 
 impl<T> RuntimeEventsLogger<T>
 where
-  T: RuntimeEvents,
+    T: RuntimeEvents,
 {
-  /// Create a new [`RuntimeEventsLogger`]
-  pub fn new(events_handler: T) -> Self {
-    RuntimeEventsLogger(events_handler)
-  }
+    /// Create a new [`RuntimeEventsLogger`]
+    pub fn new(events_handler: T) -> Self {
+        RuntimeEventsLogger(events_handler)
+    }
 }
 
 impl<T> RuntimeEvents for RuntimeEventsLogger<T>
 where
-  T: RuntimeEvents,
+    T: RuntimeEvents,
 {
-<<<<<<< HEAD
-  fn on_new_message(&mut self, message: Vec<u8>) {
-
-    self.0.on_new_message(message)
-  }
-
-  fn on_connection_established(
-    &mut self,
-    peer: &PeerId,
-    endpoint: &ConnectedPoint,
-    num_established: NonZeroU32,
-  ) {
-    match endpoint {
-      ConnectedPoint::Dialer { address } => {
-=======
-    fn on_new_message(&mut self, peer_id: &PeerId, message: String) {
-        debug!("new message {}", message);
+    fn on_new_message(&mut self, peer_id: &PeerId, message: Vec<u8>) {
 
         self.0.on_new_message(peer_id, message)
     }
@@ -342,230 +241,138 @@
         local_addr: &Multiaddr,
         send_back_addr: &Multiaddr,
     ) {
->>>>>>> 6714ef81
-        debug!(
-            target: "locha-p2p",
-            "Outbound connection to peer {} on address {} succeed. \
-            Total number of established connections to peer are {}",
-            peer, address, num_established
-        );
-      }
-      ConnectedPoint::Listener {
-        local_addr,
-        send_back_addr,
-      } => {
-        debug!(
-            target: "locha-p2p",
-            "Inbound connection to peer {} established on our address {} succeed. \
-            The stack of protocols for sending back to this peer are {}. \
-            Total number of established connections to this peer are {}",
-            peer, local_addr, send_back_addr, num_established
-        );
-      }
-    };
-
-    self
-      .0
-      .on_connection_established(peer, endpoint, num_established)
-  }
-
-  fn on_connection_closed(
-    &mut self,
-    peer: &PeerId,
-    endpoint: &ConnectedPoint,
-    num_established: u32,
-    cause: Option<String>,
-  ) {
-    match endpoint {
-      ConnectedPoint::Dialer { address } => match cause {
-        Some(ref cause) => {
-          info!(
-              target: "locha-p2p",
-              "Outbound connection to peer {} on address {} failed. \
-              The cause of the close is {}. \
-              The number of remaining connections to peer {}",
-              peer, address, cause, num_established
-          );
+        debug!(
+            target: "locha-p2p",
+            "Incoming connection on {}, with protocols for sending back {}",
+            local_addr,
+            send_back_addr
+        );
+
+        self.0.on_incomming_connection(local_addr, send_back_addr);
+    }
+
+    fn on_incomming_connection_error(
+        &mut self,
+        local_addr: &Multiaddr,
+        send_back_addr: &Multiaddr,
+        error: &PendingConnectionError<io::Error>,
+    ) {
+        debug!(
+            target: "locha-p2p",
+            "Incoming connection error on {}: {} \
+            Protocols for sending back {}",
+            local_addr, error, send_back_addr
+        );
+
+        self.0
+            .on_incomming_connection_error(local_addr, send_back_addr, error);
+    }
+
+    fn on_banned_peer(&mut self, peer: &PeerId, endpoint: &ConnectedPoint) {
+        debug!(
+            target: "locha-p2p",
+            "Peer {} is banned",
+            peer
+        );
+
+        self.0.on_banned_peer(peer, endpoint);
+    }
+
+    fn on_unreachable_addr(
+        &mut self,
+        peer: &PeerId,
+        address: &Multiaddr,
+        error: &PendingConnectionError<io::Error>,
+        attempts_remaining: u32,
+    ) {
+        debug!(
+            target: "locha-p2p",
+            "Address {} for peer {} is unreachable. \
+            Attempt failed with error {}. \
+            Attempts remaining: {}",
+            address, peer, error, attempts_remaining
+        );
+
+        self.0
+            .on_unreachable_addr(peer, address, error, attempts_remaining);
+    }
+
+    fn on_unknown_peer_unreachable_addr(
+        &mut self,
+        address: &Multiaddr,
+        error: &PendingConnectionError<io::Error>,
+    ) {
+        debug!(
+            target: "locha-p2p",
+            "Unknown peer address {} is unreachable. \
+            Attempt failed with error {}",
+            address, error
+        );
+
+        self.0.on_unknown_peer_unreachable_addr(address, error);
+    }
+
+    fn on_new_listen_addr(&mut self, address: &Multiaddr) {
+        debug!(
+            target: "locha-p2p",
+            "Listening on new address {}",
+            address
+        );
+
+        self.0.on_new_listen_addr(address);
+    }
+
+    fn on_expired_listen_addr(&mut self, address: &Multiaddr) {
+        debug!(
+            target: "locha-p2p",
+            "Listening address {} expired",
+            address
+        );
+
+        self.0.on_expired_listen_addr(address);
+    }
+
+    fn on_listener_closed(
+        &mut self,
+        addresses: &[Multiaddr],
+        reason: &Result<(), io::Error>,
+    ) {
+        let mut affected = String::new();
+        for address in addresses {
+            affected.push_str(format!(", {}\n", address).as_str());
         }
-        None => {
-          info!(
-              target: "locha-p2p",
-              "Outbound connection to peer {} on address {} failed. \
-              The number of remaining connections to peer are {}",
-              peer, address, num_established
-          );
-        }
-      },
-      ConnectedPoint::Listener {
-        local_addr,
-        send_back_addr,
-      } => match cause {
-        Some(ref cause) => {
-          info!(
-              target: "locha-p2p",
-              "Inbound connection from peer {} on our local address {} failed. \
-              The cause of the close is {}. \
-              The stack of protocols for sending back for this peer are {}. \
-              The number of remaining connections to peer are {}",
-              peer, local_addr, cause, send_back_addr, num_established
-          );
-        }
-        None => {
-          info!(
-              target: "locha-p2p",
-              "Inbound connection from peer {} on our local address {} failed. \
-              The stack of protocols for sending back for this peer are {}. \
-              The number of remaining connections to peer are {}",
-              peer, local_addr, send_back_addr, num_established
-          );
-        }
-      },
-    };
-
-    self
-      .0
-      .on_connection_closed(peer, endpoint, num_established, cause);
-  }
-
-  fn on_incomming_connection(
-    &mut self,
-    local_addr: &Multiaddr,
-    send_back_addr: &Multiaddr,
-  ) {
-    debug!(
-        target: "locha-p2p",
-        "Incoming connection on {}, with protocols for sending back {}",
-        local_addr,
-        send_back_addr
-    );
-
-    self.0.on_incomming_connection(local_addr, send_back_addr);
-  }
-
-  fn on_incomming_connection_error(
-    &mut self,
-    local_addr: &Multiaddr,
-    send_back_addr: &Multiaddr,
-    error: &PendingConnectionError<io::Error>,
-  ) {
-    debug!(
-        target: "locha-p2p",
-        "Incoming connection error on {}: {} \
-        Protocols for sending back {}",
-        local_addr, error, send_back_addr
-    );
-
-    self
-      .0
-      .on_incomming_connection_error(local_addr, send_back_addr, error);
-  }
-
-  fn on_banned_peer(&mut self, peer: &PeerId, endpoint: &ConnectedPoint) {
-    debug!(
-        target: "locha-p2p",
-        "Peer {} is banned",
-        peer
-    );
-
-    self.0.on_banned_peer(peer, endpoint);
-  }
-
-  fn on_unreachable_addr(
-    &mut self,
-    peer: &PeerId,
-    address: &Multiaddr,
-    error: &PendingConnectionError<io::Error>,
-    attempts_remaining: u32,
-  ) {
-    debug!(
-        target: "locha-p2p",
-        "Address {} for peer {} is unreachable. \
-        Attempt failed with error {}. \
-        Attempts remaining: {}",
-        address, peer, error, attempts_remaining
-    );
-
-    self
-      .0
-      .on_unreachable_addr(peer, address, error, attempts_remaining);
-  }
-
-  fn on_unknown_peer_unreachable_addr(
-    &mut self,
-    address: &Multiaddr,
-    error: &PendingConnectionError<io::Error>,
-  ) {
-    debug!(
-        target: "locha-p2p",
-        "Unknown peer address {} is unreachable. \
-        Attempt failed with error {}",
-        address, error
-    );
-
-    self.0.on_unknown_peer_unreachable_addr(address, error);
-  }
-
-  fn on_new_listen_addr(&mut self, address: &Multiaddr) {
-    debug!(
-        target: "locha-p2p",
-        "Listening on new address {}",
-        address
-    );
-
-    self.0.on_new_listen_addr(address);
-  }
-
-  fn on_expired_listen_addr(&mut self, address: &Multiaddr) {
-    debug!(
-        target: "locha-p2p",
-        "Listening address {} expired",
-        address
-    );
-
-    self.0.on_expired_listen_addr(address);
-  }
-
-  fn on_listener_closed(
-    &mut self,
-    addresses: &[Multiaddr],
-    reason: &Result<(), io::Error>,
-  ) {
-    let mut affected = String::new();
-    for address in addresses {
-      affected.push_str(format!(", {}\n", address).as_str());
-    }
-
-    match *reason {
-      Ok(_) => {
-        debug!(
-            target: "locha-p2p",
-            "Listener closed successfully. \
-            Addresses closed: {}",
-            affected,
-        );
-      }
-      Err(ref e) => {
-        debug!(
-            target: "locha-p2p",
-            "Listener closed abruptly. Reason {}. \
-            Addresses affected: {}",
-            e, affected,
-        );
-      }
-    };
-
-    self.0.on_listener_closed(addresses, reason);
-  }
-
-  fn on_listener_error(&mut self, error: &io::Error) {
-    debug!(target: "locha-p2p", "Listener error {}", error);
-
-    self.0.on_listener_error(error);
-  }
-
-  fn on_dialing(&mut self, peer: &PeerId) {
-    debug!(target: "locha-p2p", "Dialing peer {}", peer);
-
-    self.0.on_dialing(peer);
-  }
+
+        match *reason {
+            Ok(_) => {
+                debug!(
+                    target: "locha-p2p",
+                    "Listener closed successfully. \
+                    Addresses closed: {}",
+                    affected,
+                );
+            }
+            Err(ref e) => {
+                debug!(
+                    target: "locha-p2p",
+                    "Listener closed abruptly. Reason {}. \
+                    Addresses affected: {}",
+                    e, affected,
+                );
+            }
+        };
+
+        self.0.on_listener_closed(addresses, reason);
+    }
+
+    fn on_listener_error(&mut self, error: &io::Error) {
+        debug!(target: "locha-p2p", "Listener error {}", error);
+
+        self.0.on_listener_error(error);
+    }
+
+    fn on_dialing(&mut self, peer: &PeerId) {
+        debug!(target: "locha-p2p", "Dialing peer {}", peer);
+
+        self.0.on_dialing(peer);
+    }
 }